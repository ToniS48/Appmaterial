import React from 'react';
import {
  Box,
  HStack,
  Button,
} from '@chakra-ui/react';
import { useForm, FormProvider } from 'react-hook-form';
import { ActividadInfoForm } from './ActividadInfoForm'; // Importar como exportación nombrada

interface InfoEditorProps {
  data: any;
  onSave: (data: any) => void;
  onCancel: () => void;
  mostrarBotones?: boolean;
}

<<<<<<< HEAD
const InfoEditor = forwardRef<
  { submitForm: () => void },
  InfoEditorProps
>(({ actividad, onSave, onCancel, mostrarBotones = false }, ref) => {
  const [selectedTipos, setSelectedTipos] = useState<TipoActividad[]>(actividad.tipo || []);
  const [selectedSubtipos, setSelectedSubtipos] = useState<SubtipoActividad[]>(actividad.subtipo || []);
  
  // Sincronizar estado local cuando cambien las props de la actividad
  useEffect(() => {
    console.log("InfoEditor - useEffect sincronizando con actividad:", actividad);
    console.log("InfoEditor - tipos recibidos en props:", actividad.tipo);
    console.log("InfoEditor - subtipos recibidos en props:", actividad.subtipo);
    
    setSelectedTipos(actividad.tipo || []);
    setSelectedSubtipos(actividad.subtipo || []);
  }, [actividad.tipo, actividad.subtipo]);
  
  // Variables de color adaptativas para modo oscuro/claro
  const inputBg = useColorModeValue("white", "gray.700");
  const borderColor = useColorModeValue("gray.200", "gray.600");
    const { register, handleSubmit, control, formState: { errors, isSubmitting }, watch, reset } = useForm({
=======
const InfoEditor: React.FC<InfoEditorProps> = ({
  data,
  onSave,
  onCancel,
  mostrarBotones = true
}) => {
  const methods = useForm({
>>>>>>> 9e13ef1c
    defaultValues: {
      nombre: data?.nombre || '',
      lugar: data?.lugar || '',
      fechaInicio: data?.fechaInicio || null,
      fechaFin: data?.fechaFin || null,
      tipo: data?.tipo || [],
      subtipo: data?.subtipo || []
    }
  });

<<<<<<< HEAD
  // Sincronizar formulario cuando cambien las props de la actividad
  useEffect(() => {
    console.log("InfoEditor - Reseteando formulario con nueva actividad:", actividad);
    reset({
      nombre: actividad.nombre,
      lugar: actividad.lugar,
      descripcion: actividad.descripcion || '',
      fechaInicio: actividad.fechaInicio instanceof Date ? actividad.fechaInicio : 
                   actividad.fechaInicio?.toDate ? actividad.fechaInicio.toDate() : new Date(),
      fechaFin: actividad.fechaFin instanceof Date ? actividad.fechaFin : 
                actividad.fechaFin?.toDate ? actividad.fechaFin.toDate() : new Date(),
      dificultad: actividad.dificultad || 'media'
    });
  }, [actividad, reset]);

  const handleTipoChange = (tipo: TipoActividad) => {
    if (selectedTipos.includes(tipo)) {
      setSelectedTipos(selectedTipos.filter(t => t !== tipo));
    } else {
      setSelectedTipos([...selectedTipos, tipo]);
    }
  };

  const handleSubtipoChange = (subtipo: SubtipoActividad) => {
    if (selectedSubtipos.includes(subtipo)) {
      setSelectedSubtipos(selectedSubtipos.filter(s => s !== subtipo));
    } else {
      setSelectedSubtipos([...selectedSubtipos, subtipo]);
    }
  };
  const onSubmit = (data: any) => {
    // Asegurarse de que los datos básicos estén presentes y validados antes de enviar
    console.log("InfoEditor - Datos recibidos del formulario:", data);
    console.log("InfoEditor - Tipos seleccionados:", selectedTipos);
    console.log("InfoEditor - Subtipos seleccionados:", selectedSubtipos);
    
    // Verificación de datos críticos
    if (!selectedTipos.length) {
      console.warn("Debe seleccionar al menos un tipo de actividad");
      return; // No enviar datos incompletos
    }
    
    if (!selectedSubtipos.length) {
      console.warn("Debe seleccionar al menos un subtipo de actividad");
      return; // No enviar datos incompletos
    }
    
    const datosValidados = {
      ...data,
      nombre: data.nombre?.trim() || "",
      lugar: data.lugar?.trim() || "",
      tipo: selectedTipos,
      subtipo: selectedSubtipos
    };
    
    console.log("InfoEditor - Datos validados enviados al padre:", datosValidados);
    
    // Enviar datos al componente padre
    onSave(datosValidados);
=======
  const onSubmit = (formData: any) => {
    console.log("Enviando datos desde InfoEditor:", formData);
    onSave(formData);
>>>>>>> 9e13ef1c
  };

  return (
    <FormProvider {...methods}>
      <Box as="form" onSubmit={methods.handleSubmit(onSubmit)}>
        <ActividadInfoForm />

        {mostrarBotones && (
          <HStack justify="flex-end">
            <Button onClick={onCancel}>
              Cancelar
            </Button>
            <Button colorScheme="brand" type="submit">
              Guardar
            </Button>
          </HStack>
        )}
      </Box>
    </FormProvider>
  );
};

export default InfoEditor;<|MERGE_RESOLUTION|>--- conflicted
+++ resolved
@@ -14,7 +14,7 @@
   mostrarBotones?: boolean;
 }
 
-<<<<<<< HEAD
+
 const InfoEditor = forwardRef<
   { submitForm: () => void },
   InfoEditorProps
@@ -36,7 +36,7 @@
   const inputBg = useColorModeValue("white", "gray.700");
   const borderColor = useColorModeValue("gray.200", "gray.600");
     const { register, handleSubmit, control, formState: { errors, isSubmitting }, watch, reset } = useForm({
-=======
+
 const InfoEditor: React.FC<InfoEditorProps> = ({
   data,
   onSave,
@@ -44,7 +44,7 @@
   mostrarBotones = true
 }) => {
   const methods = useForm({
->>>>>>> 9e13ef1c
+
     defaultValues: {
       nombre: data?.nombre || '',
       lugar: data?.lugar || '',
@@ -55,7 +55,7 @@
     }
   });
 
-<<<<<<< HEAD
+
   // Sincronizar formulario cuando cambien las props de la actividad
   useEffect(() => {
     console.log("InfoEditor - Reseteando formulario con nueva actividad:", actividad);
@@ -115,11 +115,11 @@
     
     // Enviar datos al componente padre
     onSave(datosValidados);
-=======
+
   const onSubmit = (formData: any) => {
     console.log("Enviando datos desde InfoEditor:", formData);
     onSave(formData);
->>>>>>> 9e13ef1c
+
   };
 
   return (
