<<<<<<< HEAD
import React, { useState, useEffect, useRef, useMemo, lazy, Suspense, useCallback } from 'react';
import { useParams, useNavigate } from 'react-router-dom';
import {
  Box, 
  Container, 
  Flex, 
  Heading, 
  Spinner, 
  Center, 
  Alert, 
  AlertIcon,
  Tabs,
  TabList,
  TabPanels,
  Tab,
  TabPanel,
  Button,
  useToast,
  Badge,
  Card,
  CardBody,
  HStack
} from '@chakra-ui/react';
import { FiFileText, FiUsers, FiPackage, FiLink, FiArrowLeft, FiChevronLeft, FiChevronRight, FiSave } from 'react-icons/fi';
import { Timestamp } from 'firebase/firestore';

// Imports de componentes y servicios
import DashboardLayout from '../../components/layouts/DashboardLayout';
import { obtenerActividad, crearActividad, actualizarActividad } from '../../services/actividadService';
import { useAuth } from '../../contexts/AuthContext';
import { Actividad, EstadoActividad } from '../../types/actividad';

// Importar utilidades
import { normalizarFecha, toDate, toTimestamp, compareDates } from '../../utils/dateUtils';
import { validateActividad } from '../../utils/actividadUtils';
import { determinarEstadoActividad } from '../../utils/dateUtils';
import { verificarConexionFirebase } from '../../utils/firebaseUtils';

// Lazy loading para componentes pesados
const InfoEditor = lazy(() => import('../../components/actividades/InfoEditor'));
const ParticipantesEditor = lazy(() => import('../../components/actividades/ParticipantesEditor'));
const MaterialEditor = lazy(() => import('../../components/actividades/MaterialEditor'));
const EnlacesEditor = lazy(() => import('../../components/actividades/EnlacesEditor'));

// OPTIMIZACIONES DE RENDIMIENTO INTEGRADAS
// ========================================

// Función para configurar optimizaciones del scheduler de React
const setupSchedulerOptimizer = (): (() => void) => {
  // Almacenar referencias originales sin modificar las APIs nativas
  // Usaremos observadores de rendimiento en su lugar
  
  const performanceObserver = new PerformanceObserver((list) => {
    for (const entry of list.getEntries()) {
      if (entry.duration > 50) {
        // Detectar operaciones largas y registrarlas
        console.debug('Operación larga detectada:', entry.name, entry.duration);
      }
    }
  });

  try {
    performanceObserver.observe({ entryTypes: ['measure', 'navigation'] });
  } catch (error) {
    console.debug('PerformanceObserver no disponible');
  }

  // Función de limpieza
  return () => {
    try {
      performanceObserver.disconnect();
    } catch (error) {
      console.debug('Error al desconectar PerformanceObserver');
    }
  };
};

// Función para diferir operaciones costosas
const deferCallback = async <T,>(operation: () => T | Promise<T>): Promise<T> => {
  return new Promise((resolve, reject) => {
    const executeOperation = async () => {
      try {
        const result = await operation();
        resolve(result);
      } catch (error) {
        reject(error);
      }
    };

    if ('requestIdleCallback' in window) {
      requestIdleCallback(() => {
        executeOperation();
      }, { timeout: 200 });
    } else {
      setTimeout(executeOperation, 0);
    }
  });
};

// Hook para optimizar click handlers
const useOptimizedClickHandler = <T extends any[]>(
  handler: (...args: T) => void | Promise<void>
) => {
  const lastExecutionRef = useRef<number>(0);
  const throttleDelay = 100;

  return useCallback((...args: T) => {
    const now = performance.now();
    const timeSinceLastExecution = now - lastExecutionRef.current;

    if (timeSinceLastExecution < throttleDelay) {
      setTimeout(() => {
        handler(...args);
        lastExecutionRef.current = performance.now();
      }, throttleDelay - timeSinceLastExecution);
      return;
    }

    if ('requestIdleCallback' in window) {
      requestIdleCallback(async () => {
        await handler(...args);
      });
    } else {
      setTimeout(() => handler(...args), 0);
    }
    
    lastExecutionRef.current = now;
  }, [handler]);
};

// Optimizador de cambio de pestañas
const optimizeTabChange = (originalHandler: (index: number) => void) => {
  let lastChangeTime = 0;
  const throttleDelay = 100;

  return function(newIndex: number) {
    const now = performance.now();
    
    if (now - lastChangeTime < throttleDelay) {
      setTimeout(() => {
        if ('requestIdleCallback' in window) {
          requestIdleCallback(() => originalHandler(newIndex));
        } else {
          originalHandler(newIndex);
        }
      }, throttleDelay);
    } else {
      if ('requestIdleCallback' in window) {
        requestIdleCallback(() => originalHandler(newIndex));
      } else {
        originalHandler(newIndex);
      }
    }
    
    lastChangeTime = now;
  };
};

// Validador optimizado
const createOptimizedValidator = <T,>(originalValidator: (data: T) => string | null | boolean) => {
  return async function(data: T): Promise<boolean> {
    return new Promise((resolve) => {
      if ('requestIdleCallback' in window) {
        requestIdleCallback(() => {
          try {
            const result = originalValidator(data);
            if (typeof result === 'boolean') {
              resolve(result);
            } else if (typeof result === 'string') {
              resolve(false);
            } else {
              // result es null, que significa válido
              resolve(true);
            }
          } catch (error) {
            console.warn('Error en validador optimizado:', error);
            resolve(false);
          }
        });
      } else {
        setTimeout(() => {
          try {
            const result = originalValidator(data);
            if (typeof result === 'boolean') {
              resolve(result);
            } else if (typeof result === 'string') {
              resolve(false);
            } else {
              // result es null, que significa válido
              resolve(true);
            }
          } catch (error) {
            console.warn('Error en validador optimizado:', error);
            resolve(false);
          }
        }, 0);
      }
    });
  };
};

const ActividadFormPage: React.FC = () => {
=======
import React, { useEffect } from 'react';
import { Container } from '@chakra-ui/react';
import { useParams } from 'react-router-dom';
import { ActividadInfoForm } from '../../components/actividades/ActividadInfoForm';
import ParticipantesEditor from '../../components/actividades/ParticipantesEditor';
import MaterialEditor from '../../components/actividades/MaterialEditor';
import EnlacesEditor from '../../components/actividades/EnlacesEditor';
import { ActividadFormTabs } from '../../components/actividades/ActividadFormTabs';
import { ActividadFormNavigation } from '../../components/actividades/ActividadFormNavigation';
import { ActividadFormStatus } from '../../components/actividades/ActividadFormStatus';
import { FormProvider, useForm } from 'react-hook-form';
import { Actividad } from '../../types/actividad';
import { useActividadFormTabs } from '../../hooks/useActividadFormTabs';
import { useActividadFormActions } from '../../hooks/useActividadFormActions';
import { useActividadFormAutoSave } from '../../hooks/useActividadFormAutoSave';

export const ActividadFormPage = () => {
>>>>>>> ef16f975
  const { id } = useParams<{ id: string }>();
  const totalTabs = 4;

  // Hooks personalizados para separar la lógica
  const {
    formData,
    loading,
    error,
    successMessage,
    handleDataUpdate,
    handleFinalSubmit,
    handleCancel,
    handleResponsablesChange,
    handleNecesidadMaterialChange,
    initializeNewActivity
  } = useActividadFormActions({ actividadId: id });
  const {
    activeTabIndex,
    completedTabs,
    isSubmitting,
    participantesEditorRef,
    prevTab,
    handleTabSubmit,
    handleTabChange
  } = useActividadFormTabs({
    totalTabs,
    onDataUpdate: handleDataUpdate,
    onFinalSubmit: handleFinalSubmit
  });
<<<<<<< HEAD
  const { userProfile } = useAuth();
  
  // Estados principales
  const [actividad, setActividad] = useState<Actividad | null>(null);
  const [loading, setLoading] = useState<boolean>(!!id);
  const [error, setError] = useState<string | null>(null);
  const [tabIndex, setTabIndex] = useState(0);
  const [formData, setFormData] = useState<Partial<Actividad>>({});

  // Indicadores de secciones editadas
  const [infoEdited, setInfoEdited] = useState<boolean>(false);
  const [participantesEdited, setParticipantesEdited] = useState<boolean>(false);
  const [materialEdited, setMaterialEdited] = useState<boolean>(false);
  const [enlacesEdited, setEnlacesEdited] = useState<boolean>(false);

  // Estados de control
  const [isSaving, setIsSaving] = useState(false);

  // Referencias para componentes
  const infoEditorRef = useRef<any>(null);
  const participantesEditorRef = useRef<any>(null);
  const materialEditorRef = useRef<any>(null);
  const enlacesEditorRef = useRef<any>(null);
  
  // Optimizaciones de rendimiento
  const optimizedValidator = useMemo(() => {
    return createOptimizedValidator((data: Partial<Actividad>) => {
      return validateActividad(data);
    });
  }, []);

  const optimizedTabChange = useMemo(() => {
    return optimizeTabChange((newIndex: number) => {
      setTabIndex(newIndex);
    });
  }, []);

  // Función para guardar en localStorage de forma diferida
  const saveToLocalStorage = (data: Partial<Actividad>) => {
    if ('requestIdleCallback' in window) {
      requestIdleCallback(() => {
        localStorage.setItem('actividad_temp_data', JSON.stringify(data));
      });
    } else {
      setTimeout(() => {
        localStorage.setItem('actividad_temp_data', JSON.stringify(data));
      }, 0);
    }
  };
  // Aplicar optimizador del scheduler al montar el componente
  useEffect(() => {
    const cleanup = setupSchedulerOptimizer();
    return cleanup;
  }, []);

  // Verificar conexión al cargar
  useEffect(() => {
    const verificarConexion = async () => {
      try {
        const conectado = await verificarConexionFirebase();
        if (!conectado) {
          toast({
            title: "Problema de conexión",
            description: "No se pudo conectar con la base de datos. Revise su conexión a internet.",
            status: "warning",
            duration: 5000,
            isClosable: true
          });
        }
      } catch (error) {
        console.error('Error al verificar conexión:', error);
        toast({
          title: "Error de conexión",
          description: "Se produjo un error al verificar la conexión con la base de datos.",
          status: "error",
          duration: 5000,
          isClosable: true
        });
      }
    };
    
    verificarConexion();
  }, [toast]);

  // Cargar actividad si estamos en modo edición - OPTIMIZADO
  useEffect(() => {
    const cargarActividad = async () => {
      if (!id) return;
      
      try {
        setLoading(true);
        
        // Diferir la carga usando deferCallback para evitar violaciones
        await deferCallback(async () => {
          const actividadData = await obtenerActividad(id);
          
          // Procesar datos en chunks para evitar bloquear UI
          const processedData = {
            ...actividadData,
            // Asegurar que los arrays estén inicializados
            participanteIds: actividadData.participanteIds || [],
            materiales: actividadData.materiales || [],
            enlacesWikiloc: actividadData.enlacesWikiloc || [],
            enlacesTopografias: actividadData.enlacesTopografias || [],
            enlacesDrive: actividadData.enlacesDrive || [],
            enlacesWeb: actividadData.enlacesWeb || []
          };
          
          setActividad(processedData);
          setFormData(processedData);
        });
      } catch (error) {
        console.error('Error al cargar la actividad:', error);
        setError('No se pudo cargar la actividad para editar');
      } finally {
        setLoading(false);
      }
    };

    cargarActividad();
  }, [id]);
=======

  const methods = useForm<Actividad>({
    defaultValues: formData,
    mode: 'onSubmit',
    reValidateMode: 'onSubmit',
  });

  const { clearDraft, checkUnsavedChanges } = useActividadFormAutoSave({
    methods,
    isEditing: !!id
  });

  // Inicializar actividad nueva con usuario actual
  useEffect(() => {
    initializeNewActivity();
  }, [initializeNewActivity]);
>>>>>>> ef16f975

  // Actualizar valores del formulario cuando cambie formData
  useEffect(() => {
<<<<<<< HEAD
    if (!id && userProfile) {
      const mañana = new Date();
      mañana.setDate(mañana.getDate() + 1);
      
      const inicialData: Partial<Actividad> = {
        creadorId: userProfile.uid,
        responsableActividadId: userProfile.uid,
        fechaInicio: mañana,
        fechaFin: new Date(mañana.getTime() + 24 * 60 * 60 * 1000),
        participanteIds: [userProfile.uid],
        necesidadMaterial: false,
        tipo: [],
        subtipo: [],
        estado: 'planificada' as EstadoActividad,
        materiales: [],
        enlacesWikiloc: [],
        enlacesTopografias: [],
        enlacesDrive: [],
        enlacesWeb: []
      };
      
      setFormData(inicialData);
      setInfoEdited(false);
      setParticipantesEdited(false);
      setMaterialEdited(false);
      setEnlacesEdited(false);
    }
  }, [id, userProfile]);  // Función para obtener actividad completa
  const getCompleteActivity = (data: Partial<Actividad>): Actividad => {
    const completeActivity = {
      id: data.id,
      nombre: data.nombre || '',
      tipo: data.tipo || [],
      subtipo: data.subtipo || [],
      descripcion: data.descripcion || '',
      fechaInicio: data.fechaInicio || new Date(),
      fechaFin: data.fechaFin || new Date(Date.now() + 24 * 60 * 60 * 1000),
      lugar: data.lugar || '',
      responsableActividadId: data.responsableActividadId || (userProfile?.uid || ''),
      participanteIds: data.participanteIds || [],
      necesidadMaterial: data.necesidadMaterial || false,
      materiales: data.materiales || [],
      estado: (data.estado as EstadoActividad) || 'planificada',
      creadorId: data.creadorId || (userProfile?.uid || ''),
      comentarios: data.comentarios || [],
      fechaActualizacion: Timestamp.fromDate(new Date()),
      enlacesWikiloc: data.enlacesWikiloc || [],
      enlacesTopografias: data.enlacesTopografias || [],
      enlacesDrive: data.enlacesDrive || [],
      enlacesWeb: data.enlacesWeb || [],
      imagenesTopografia: data.imagenesTopografia || [],
      archivosAdjuntos: data.archivosAdjuntos || [],
      enlaces: [
        ...(data.enlacesWikiloc?.map(e => e.url) || []),
        ...(data.enlacesTopografias || []),
        ...(data.enlacesDrive || []),
        ...(data.enlacesWeb || [])
      ]
    } as Actividad;
    
    console.log("ActividadFormPage - getCompleteActivity enviando a InfoEditor:", completeActivity);
    console.log("ActividadFormPage - tipos enviados a InfoEditor:", completeActivity.tipo);
    console.log("ActividadFormPage - subtipos enviados a InfoEditor:", completeActivity.subtipo);
    
    return completeActivity;
  };
  // Handlers de guardado optimizados
  const handleInfoSave = useOptimizedClickHandler(async (infoData: Partial<Actividad>) => {
    await deferCallback(async () => {
      console.log("ActividadFormPage - handleInfoSave recibió:", infoData);
      
      // Convertir fechas de manera segura
      const fechaInicio = infoData.fechaInicio instanceof Timestamp ? 
        infoData.fechaInicio.toDate() : infoData.fechaInicio;
      const fechaFin = infoData.fechaFin instanceof Timestamp ? 
        infoData.fechaFin.toDate() : infoData.fechaFin;
        
      // Actualizar estado de forma optimizada
      setFormData(prevFormData => {
        const updatedData = {
          ...prevFormData,
          ...infoData,
          nombre: infoData.nombre?.trim() || '',
          lugar: infoData.lugar?.trim() || '',
          tipo: infoData.tipo || [],
          subtipo: infoData.subtipo || [],
          fechaInicio: fechaInicio,
          fechaFin: fechaFin
        };
        
        console.log("ActividadFormPage - formData actualizado:", updatedData);
        console.log("ActividadFormPage - tipos en formData:", updatedData.tipo);
        console.log("ActividadFormPage - subtipos en formData:", updatedData.subtipo);
        
        // Guardar en localStorage de forma diferida
        saveToLocalStorage(updatedData);
        
        return updatedData;
      });
      
      setInfoEdited(true);
      toast({
        title: "Información guardada",
        status: "success",
        duration: 3000
      });
      
      optimizedTabChange(1);
    });
  });

  const handleParticipantesSave = useOptimizedClickHandler(async (participanteIds: string[]) => {
    await deferCallback(async () => {
      setFormData((prev: Partial<Actividad>) => ({
        ...prev,
        participanteIds
      }));
      
      setParticipantesEdited(true);
      toast({
        title: "Participantes guardados",
        status: "success",
        duration: 3000
      });
      
      optimizedTabChange(2);
    });
  });

  const handleMaterialSave = useOptimizedClickHandler(async (materiales: any[]) => {
    await deferCallback(async () => {
      setFormData((prev: Partial<Actividad>) => {
        const updatedData = {
          ...prev,
          materiales: materiales,
          necesidadMaterial: materiales.length > 0
        };
        
        saveToLocalStorage(updatedData);
        return updatedData;
      });
      
      setMaterialEdited(true);
      toast({
        title: "Material guardado",
        status: "success",
        duration: 3000
      });
      
      if (tabIndex === 2) {
        optimizedTabChange(3);
      }
    });
  });

  const handleEnlacesSave = useOptimizedClickHandler(async (enlaces: Partial<Actividad>) => {
    await deferCallback(async () => {
      setFormData((prev: Partial<Actividad>) => ({
        ...prev,
        ...enlaces
      }));
      setEnlacesEdited(true);
      
      // Si estamos en la última pestaña, guardar toda la actividad
      try {
        const isValid = await optimizedValidator({...formData, ...enlaces});
        if (!isValid) {
          toast({
            title: "Datos incompletos",
            description: "Por favor completa todos los campos requeridos",
            status: "error",
            duration: 5000
          });
          return;
        }

        await handleSaveAll();
      } catch (error) {
        console.error("Error al validar enlaces:", error);
        toast({
          title: "Error",
          description: "Error al validar los datos",
          status: "error",
          duration: 3000
        });
      }
    });
  });

  // Función de guardado final optimizada
  const handleSaveAll = useOptimizedClickHandler(async () => {
    try {
      setIsSaving(true);
      
      await deferCallback(async () => {
        // Determinar estado según fechas de forma segura
        const hoy = normalizarFecha(new Date());
        const fechaInicio = normalizarFecha(toDate(formData.fechaInicio));
        const fechaFin = normalizarFecha(toDate(formData.fechaFin));

        let estadoAutomatico: EstadoActividad = 'planificada';

        // Solo cambiar estado si todas las fechas son válidas
        if (hoy && fechaInicio && fechaFin && formData.estado !== 'cancelada') {
          const compFin = compareDates(hoy, fechaFin);
          const compInicio = compareDates(hoy, fechaInicio);
          
          if (compFin !== null && compFin > 0) {
            estadoAutomatico = 'finalizada';
          } else if (compInicio !== null && compInicio >= 0) {
            estadoAutomatico = 'en_curso';
          } else {
            estadoAutomatico = 'planificada';
          }
        }

        // Crear el objeto de actividad completo
        const actividadCompleta = {
          nombre: formData.nombre || '',
          tipo: formData.tipo || [],
          subtipo: formData.subtipo || [],
          descripcion: formData.descripcion || '',
          lugar: formData.lugar || '',
          responsableActividadId: formData.responsableActividadId || userProfile?.uid || '',
          participanteIds: formData.participanteIds || [],
          necesidadMaterial: formData.materiales ? formData.materiales.length > 0 : false,
          materiales: formData.materiales || [],
          estado: estadoAutomatico,
          comentarios: formData.comentarios || [],
          creadorId: formData.creadorId || userProfile?.uid || '',
          fechaInicio: toTimestamp(formData.fechaInicio) || Timestamp.fromDate(new Date()),
          fechaFin: toTimestamp(formData.fechaFin) || Timestamp.fromDate(new Date()),
          fechaActualizacion: Timestamp.fromDate(new Date()),
          enlacesWikiloc: formData.enlacesWikiloc || [],
          enlacesTopografias: formData.enlacesTopografias || [],
          enlacesDrive: formData.enlacesDrive || [],
          enlacesWeb: formData.enlacesWeb || [],
          imagenesTopografia: formData.imagenesTopografia || [],
          archivosAdjuntos: formData.archivosAdjuntos || [],
          enlaces: [
            ...(formData.enlacesWikiloc?.map(e => e.url) || []),
            ...(formData.enlacesTopografias || []),
            ...(formData.enlacesDrive || []),
            ...(formData.enlacesWeb || [])
          ]
        };

        let resultado: Actividad;
        
        if (id) {
          resultado = await actualizarActividad(id, actividadCompleta);
          toast({
            title: "Actividad actualizada",
            status: "success",
            duration: 5000
          });
        } else {
          resultado = await crearActividad(actividadCompleta);
          toast({
            title: "Actividad creada",
            status: "success",
            duration: 5000
          });
        }
        
        // Limpiar localStorage tras guardar correctamente
        localStorage.removeItem('actividad_temp_data');
        
        navigate(`/activities/${resultado.id}`);
      });
    } catch (error) {
      console.error("Error al guardar la actividad:", error);
      toast({
        title: "Error",
        description: "Se produjo un error al guardar la actividad. Por favor, inténtelo de nuevo.",
        status: "error",
        duration: 5000
      });
    } finally {
      setIsSaving(false);
    }
  });

  const handleCancel = () => {
    navigate(id ? `/activities/${id}` : '/activities');
  };

  // Función optimizada para cambio de pestañas con validación
  const handleTabButtons = async (action: 'prev' | 'next' | 'save') => {
    switch (action) {
      case 'prev':
        if (tabIndex > 0) {
          optimizedTabChange(tabIndex - 1);
        }
        break;
        
      case 'next':
        if (tabIndex < 3) {
          // Validar pestaña actual antes de avanzar
          let canAdvance = true;
          
          if (tabIndex === 0 && !infoEdited) {
            toast({
              title: "Información incompleta",
              description: "Por favor completa la información básica antes de continuar",
              status: "warning",
              duration: 3000
            });
            canAdvance = false;
          }
          
          if (canAdvance) {
            optimizedTabChange(tabIndex + 1);
          }
        }
        break;
        
      case 'save':
        // Guardar la pestaña actual
        switch (tabIndex) {
          case 0: // Información
            if (infoEditorRef.current?.submitForm) {
              infoEditorRef.current.submitForm();
            }
            break;
            
          case 1: // Participantes
            if (participantesEditorRef.current?.submitForm) {
              participantesEditorRef.current.submitForm();
            }
            break;
            
          case 2: // Material
            if (materialEditorRef.current?.submitForm) {
              materialEditorRef.current.submitForm();
            }
            break;
            
          case 3: // Enlaces
            if (enlacesEditorRef.current?.submitForm) {
              enlacesEditorRef.current.submitForm();
            } else {
              // Para la última pestaña, guardar todo
              handleSaveAll();
            }
            break;
        }
        break;
    }
  };

  if (loading) {
    return (
      <DashboardLayout title={id ? "Editar Actividad" : "Nueva Actividad"}>
        <Center py={10}>
          <Spinner size="xl" color="brand.500" />
        </Center>
      </DashboardLayout>
    );
  }

  if (error) {
    return (
      <DashboardLayout title="Error">
        <Alert status="error">
          <AlertIcon />
          {error}
        </Alert>
      </DashboardLayout>
    );
  }

  return (
    <DashboardLayout title={id ? "Editar Actividad" : "Nueva Actividad"}>
      <Container maxW="1200px" py={6}>
        <Card mb={6}>
          <CardBody>
            <Heading size="lg" mb={4}>
              {id ? "Editar Actividad" : "Crear Nueva Actividad"}
            </Heading>
            
            <Tabs index={tabIndex} onChange={(index) => optimizedTabChange(index)} variant="enclosed" colorScheme="brand" isFitted>
              <TabList>
                <Tab>
                  <FiFileText style={{marginRight: '8px'}} /> 
                  Información
                  {infoEdited && <Badge ml={2} colorScheme="green" borderRadius="full">✓</Badge>}
                </Tab>
                <Tab>
                  <FiUsers style={{marginRight: '8px'}} /> 
                  Participantes
                  {participantesEdited && <Badge ml={2} colorScheme="green" borderRadius="full">✓</Badge>}
                </Tab>
                <Tab>
                  <FiPackage style={{marginRight: '8px'}} /> 
                  Material
                  {materialEdited && <Badge ml={2} colorScheme="green" borderRadius="full">✓</Badge>}
                </Tab>
                <Tab>
                  <FiLink style={{marginRight: '8px'}} /> 
                  Enlaces
                  {enlacesEdited && <Badge ml={2} colorScheme="green" borderRadius="full">✓</Badge>}
                </Tab>
              </TabList>
              
              <TabPanels>
                <TabPanel>
                  <Suspense fallback={<Spinner />}>
                    <InfoEditor 
                      ref={infoEditorRef}
                      actividad={getCompleteActivity(formData)}
                      onSave={handleInfoSave} 
                      onCancel={handleCancel}
                      mostrarBotones={false}
                    />
                  </Suspense>
                  {!infoEdited && (
                    <Alert status="warning" mt={4}>
                      <AlertIcon />
                      Completa la información básica antes de continuar
                    </Alert>
                  )}
                </TabPanel>
                
                <TabPanel>
                  <Suspense fallback={<Spinner />}>
                    <ParticipantesEditor 
                      ref={participantesEditorRef}
                      actividad={getCompleteActivity(formData)}
                      onSave={handleParticipantesSave}
                      onCancel={handleCancel}
                      mostrarBotones={false}
                    />
                  </Suspense>
                </TabPanel>
                
                <TabPanel>
                  <Suspense fallback={<Spinner />}>
                    <MaterialEditor 
                      ref={materialEditorRef}
                      actividad={getCompleteActivity(formData)}
                      onSave={handleMaterialSave}
                      onCancel={handleCancel}
                      mostrarBotones={false}
                    />
                  </Suspense>
                </TabPanel>
                
                <TabPanel>
                  <Suspense fallback={<Spinner />}>
                    <EnlacesEditor 
                      ref={enlacesEditorRef}
                      actividad={getCompleteActivity(formData)}
                      onSave={handleEnlacesSave}
                      onCancel={handleCancel}
                      esNuevo={!id}
                      mostrarBotones={false}
                    />
                  </Suspense>
                </TabPanel>
              </TabPanels>
            </Tabs>
          </CardBody>
        </Card>
        
        {/* Barra de navegación y botones */}
        <Box pt={4} pb={2} borderTop="1px" borderColor="gray.200" width="100%" mt={4}>
          <Flex justify="space-between" maxW="1200px" mx="auto">
            <Button 
              leftIcon={<FiArrowLeft />}
              onClick={handleCancel}
              variant="outline"
=======
    methods.reset(formData);
  }, [formData, methods]);

  const handleCancelClick = () => {
    handleCancel(checkUnsavedChanges());
  };

  const handleNavigationClick = () => {
    const data = methods.getValues();
    handleTabSubmit(data);
  };

  return (
    <ActividadFormStatus
      loading={loading}
      error={error}
      successMessage={successMessage}
      title={id ? "Editar Actividad" : "Crear Actividad"}
    >
      <Container maxW="container.xl" py={8}>
        <FormProvider {...methods}>
          <form onSubmit={methods.handleSubmit(handleNavigationClick)} noValidate>
            <ActividadFormTabs
              activeTabIndex={activeTabIndex}
              completedTabs={completedTabs}
              onTabChange={handleTabChange}
>>>>>>> ef16f975
            >
              <ActividadInfoForm onCancel={handleCancelClick} />
              
              <ParticipantesEditor 
                ref={participantesEditorRef}
                data={{ ...formData, participanteIds: formData.participanteIds || [] } as Actividad}
                onSave={() => {}} // Manejado por el hook
                onResponsablesChange={handleResponsablesChange}
                mostrarBotones={false}
                onCancel={handleCancelClick}
              />
              
              <MaterialEditor 
                data={{ ...formData, materiales: formData.materiales || [] } as Actividad}
                onSave={() => {}} // Manejado por el hook
                onNecesidadMaterialChange={handleNecesidadMaterialChange}
                isInsideForm={true} 
                mostrarBotones={false}
              />
              
              <EnlacesEditor 
                data={formData as Actividad}
                onSave={() => {}} // Manejado por el hook
                mostrarBotones={false}
              />
            </ActividadFormTabs>            <ActividadFormNavigation
              activeTabIndex={activeTabIndex}
              totalTabs={totalTabs}
              isSubmitting={isSubmitting}
              onNext={handleNavigationClick}
              onPrevious={prevTab}
              onCancel={handleCancelClick}
            />
          </form>
        </FormProvider>
      </Container>
    </ActividadFormStatus>
  );
};<|MERGE_RESOLUTION|>--- conflicted
+++ resolved
@@ -1,4 +1,3 @@
-<<<<<<< HEAD
 import React, { useState, useEffect, useRef, useMemo, lazy, Suspense, useCallback } from 'react';
 import { useParams, useNavigate } from 'react-router-dom';
 import {
@@ -201,7 +200,7 @@
 };
 
 const ActividadFormPage: React.FC = () => {
-=======
+
 import React, { useEffect } from 'react';
 import { Container } from '@chakra-ui/react';
 import { useParams } from 'react-router-dom';
@@ -219,7 +218,7 @@
 import { useActividadFormAutoSave } from '../../hooks/useActividadFormAutoSave';
 
 export const ActividadFormPage = () => {
->>>>>>> ef16f975
+
   const { id } = useParams<{ id: string }>();
   const totalTabs = 4;
 
@@ -249,7 +248,7 @@
     onDataUpdate: handleDataUpdate,
     onFinalSubmit: handleFinalSubmit
   });
-<<<<<<< HEAD
+
   const { userProfile } = useAuth();
   
   // Estados principales
@@ -371,7 +370,7 @@
 
     cargarActividad();
   }, [id]);
-=======
+
 
   const methods = useForm<Actividad>({
     defaultValues: formData,
@@ -388,11 +387,11 @@
   useEffect(() => {
     initializeNewActivity();
   }, [initializeNewActivity]);
->>>>>>> ef16f975
+
 
   // Actualizar valores del formulario cuando cambie formData
   useEffect(() => {
-<<<<<<< HEAD
+
     if (!id && userProfile) {
       const mañana = new Date();
       mañana.setDate(mañana.getDate() + 1);
@@ -865,7 +864,7 @@
               leftIcon={<FiArrowLeft />}
               onClick={handleCancel}
               variant="outline"
-=======
+
     methods.reset(formData);
   }, [formData, methods]);
 
@@ -892,7 +891,7 @@
               activeTabIndex={activeTabIndex}
               completedTabs={completedTabs}
               onTabChange={handleTabChange}
->>>>>>> ef16f975
+
             >
               <ActividadInfoForm onCancel={handleCancelClick} />
               
@@ -931,4 +930,7 @@
       </Container>
     </ActividadFormStatus>
   );
-};+};
+
+
+export default ActividadFormPage;
