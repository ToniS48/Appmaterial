// filepath: c:\Users\Sonia\Documents\Espemo\Apps\AppMaterial\src\pages\actividades\ActividadPage.clean.tsx
import React, { useRef } from 'react';
import { useParams, useNavigate } from 'react-router-dom';
import {
  Box, Button, Alert, AlertIcon, Spinner, Center, Heading, Text,
  Flex, Badge, Card, CardBody, Grid, GridItem, List, ListItem, 
  HStack, IconButton, AlertDialog, AlertDialogBody, AlertDialogFooter,
  AlertDialogHeader, AlertDialogContent, AlertDialogOverlay, useToast,
  Tabs, TabList, Tab, TabPanels, TabPanel
} from '@chakra-ui/react';
<<<<<<< HEAD
import { CalendarIcon, ExternalLinkIcon, DownloadIcon, LinkIcon, CheckIcon } from '@chakra-ui/icons';
import { 
  FiCalendar, FiUsers, FiMapPin, FiFileText, FiLink, FiMessageSquare, FiEdit, FiArrowLeft, FiChevronLeft, FiChevronRight, FiSave, FiX, 
  FiStar, FiUser, FiPackage, FiClock, FiCheckCircle, 
  FiXCircle, FiAlertCircle 
} from 'react-icons/fi';
import IconBadge from '../../components/common/IconBadge';
=======
import { FiEdit, FiPackage, FiGlobe, FiArrowLeft, FiSave } from 'react-icons/fi';
import { useAuth } from '../../contexts/AuthContext';
>>>>>>> 9e13ef1c
import DashboardLayout from '../../components/layouts/DashboardLayout';
import InfoEditor from '../../components/actividades/InfoEditor';
import ParticipantesEditor from '../../components/actividades/ParticipantesEditor';
import MaterialEditor from '../../components/actividades/MaterialEditor';
import EnlacesEditor from '../../components/actividades/EnlacesEditor';
import { useActividadForm } from '../../hooks/useActividadForm';
import { useActividadPageData } from '../../hooks/useActividadPageData';
import { useActividadPageUI } from '../../hooks/useActividadPageUI';
import { useActividadPageActions } from '../../hooks/useActividadPageActions';
import { useActividadPagePermissions } from '../../hooks/useActividadPagePermissions';
import { ActividadPageHeader } from '../../components/actividades/ActividadPageHeader';
import { Actividad } from '../../types/actividad';

/**
 * Página dedicada para mostrar todos los datos referentes a una actividad
 * Refactorizada para usar hooks especializados y componentes UI puros
 */
const ActividadPage: React.FC = () => {
  const { id } = useParams<{ id: string }>();
  const navigate = useNavigate();
  const toast = useToast();
  const { userProfile } = useAuth();

  // Hook principal para gestión del formulario
  const {
    formData,
    loading,
    error,
    isSaving,
    updateInfo,
    updateParticipantes,
    updateMaterial,
    updateEnlaces,
    saveActividad
  } = useActividadForm({ actividadId: id, usuarioId: userProfile?.uid });

  // Cast seguro a Actividad para componentes
  const actividad = formData as Actividad;

  // Hook para datos adicionales (participantes, préstamos, calendario)
  const {
    participantes,
    prestamos,
    addedToCalendar,
    setAddedToCalendar,
    loadingData,
    errorData
  } = useActividadPageData({
    actividad,
    actividadId: id,
    loading
  });

  // Hook para estados de UI (pestañas, edición, diálogos)
  const {
    activeTabIndex,
    handleTabChange,
    editingInfo,
    editingParticipantes,
    editingMaterial,
    editingEnlaces,
    setEditingInfo,
    setEditingParticipantes,
    setEditingMaterial,
    setEditingEnlaces,
    isConfirmOpen,
    setIsConfirmOpen,
    exitAllEditingModes
  } = useActividadPageUI();

  // Hook para permisos y cálculos
  const {
    esResponsable,
    puedeEditar,
    totalEnlaces
  } = useActividadPagePermissions({
    actividad,
    currentUserId: userProfile?.uid
  });

  // Hook para acciones (calendario, finalizar, guardar, etc.)
  const {
    handleAddToCalendar,
    handleFinalizarActividad,
    handleSaveChanges,
    handleCancelarActividad,
    formatDate,
    getEstadoColor
  } = useActividadPageActions({
    actividadId: id,
    actividad,
    addedToCalendar,
    setAddedToCalendar,
    saveActividad: async () => {
      const result = await saveActividad();
      return !!result;
    },
    updateInfo,
    exitAllEditingModes
  });

  // Referencias para editores
  const cancelRef = useRef<HTMLButtonElement>(null);

  // Funciones de renderizado para cada pestaña
  function renderInfoTab() {
    return editingInfo ? (
      <InfoEditor
        data={actividad}
        onSave={(data) => {
          updateInfo(data);
          setEditingInfo(false);
        }}
        onCancel={() => setEditingInfo(false)}
        mostrarBotones={false}
      />
    ) : (
      <Grid templateColumns={{ base: "1fr", md: "1fr 1fr" }} gap={6}>
        <GridItem colSpan={1}>
          <Card>
            <CardBody>
              <Flex justify="space-between" align="center" mb={4}>
                <Heading size="md">Información básica</Heading>
                {puedeEditar && (
                  <IconButton
                    aria-label="Editar información"
                    icon={<FiEdit />}
                    size="sm"
                    onClick={() => setEditingInfo(true)}
                  />
                )}
              </Flex>
              <List spacing={3}>
                <ListItem>
                  <Text fontWeight="bold">Estado:</Text>
                  <Badge 
                    colorScheme={getEstadoColor(actividad.estado)}
                    fontSize="0.9em"
                    px={2}
                    py={0.5}
                    borderRadius="md"
                  >
                    {actividad.estado}
                  </Badge>
                </ListItem>
                
                <ListItem>
                  <Text fontWeight="bold">Descripción:</Text>
                  <Text whiteSpace="pre-wrap">{actividad.descripcion || "No hay descripción disponible."}</Text>
                </ListItem>
                
                <ListItem>
                  <Text fontWeight="bold">Tipos:</Text>
                  <Flex wrap="wrap" gap={2}>
                    {actividad.tipo?.map(tipo => (
                      <Badge key={tipo} colorScheme="blue">
                        {tipo}
                      </Badge>
                    ))}
                  </Flex>
                </ListItem>
                
                <ListItem>
                  <Text fontWeight="bold">Subtipos:</Text>
                  <Flex wrap="wrap" gap={2}>
                    {actividad.subtipo?.map(subtipo => (
                      <Badge key={subtipo} colorScheme="teal">
                        {subtipo}
                      </Badge>
                    ))}
                  </Flex>
                </ListItem>
              </List>
            </CardBody>
          </Card>
        </GridItem>
        
        <GridItem colSpan={1}>
          <Card>
            <CardBody>
              <Heading size="md" mb={4}>Información adicional</Heading>
              <List spacing={3}>
                <ListItem>
                  <Text fontWeight="bold">Lugar:</Text>
                  <Text>{actividad.lugar}</Text>
                </ListItem>
                
                <ListItem>
                  <Text fontWeight="bold">Fechas:</Text>
                  <Text>{formatDate(actividad.fechaInicio)}</Text>
                  <Text>hasta</Text>
                  <Text>{formatDate(actividad.fechaFin)}</Text>
                </ListItem>
                
                <ListItem>
                  <Text fontWeight="bold">Creada:</Text>
                  <Text>{formatDate(actividad.fechaCreacion)}</Text>
                </ListItem>
                
                <ListItem>
                  <Text fontWeight="bold">Última actualización:</Text>
                  <Text>{formatDate(actividad.fechaActualizacion)}</Text>
                </ListItem>
              </List>
            </CardBody>
          </Card>
        </GridItem>
      </Grid>
    );
  }

  function renderParticipantesTab() {
    return (
      <Flex direction="column" gap={4}>
        <Flex justify="space-between" align="center">
          <Heading size="md">Participantes ({participantes.length})</Heading>
        </Flex>

        {editingParticipantes ? (
          <ParticipantesEditor
            data={actividad}
            onSave={(participanteIds) => {
              updateParticipantes(participanteIds);
              setEditingParticipantes(false);
            }}
            onResponsablesChange={(responsableActividadId, responsableMaterialId) => {
              updateParticipantes(
                actividad.participanteIds || [],
                { responsableId: responsableActividadId, responsableMaterialId } 
              );
            }}
            onCancel={() => setEditingParticipantes(false)}
          />
        ) : (
          <Card>
            <CardBody>
              <Flex justify="space-between" align="center" mb={4}>
                <Heading size="md">Listado de participantes</Heading>
                {puedeEditar && (
                  <Button
                    leftIcon={<FiEdit />}
                    size="sm"
                    onClick={() => setEditingParticipantes(true)}
                  >
                    Editar participantes
                  </Button>
                )}
              </Flex>
              
              <Grid templateColumns={{ base: "1fr", md: "repeat(2, 1fr)", lg: "repeat(3, 1fr)" }} gap={4}>
                {participantes.map(participante => (
                  <GridItem key={participante.uid}>
                    <Card variant="outline">
                      <CardBody>
                        <Flex justify="space-between">
                          <Box>
                            <Heading size="sm">{participante.nombre} {participante.apellidos}</Heading>
                            <Text fontSize="sm" color="gray.500">{participante.email}</Text>
                          </Box>
                        </Flex>
                        
                        <HStack direction="row" mt={2} spacing={2}>
                          {participante.uid === actividad.creadorId && (
                            <Badge colorScheme="purple">Creador</Badge>
                          )}
                          {participante.uid === actividad.responsableActividadId && (
                            <Badge colorScheme="red">Responsable</Badge>
                          )}
                          {participante.uid === actividad.responsableMaterialId && (
                            <Badge colorScheme="cyan">R. Material</Badge>
                          )}
                        </HStack>
                      </CardBody>
                    </Card>
                  </GridItem>
                ))}
              </Grid>
              
              {participantes.length === 0 && (
                <Text>No hay participantes registrados para esta actividad.</Text>
              )}
            </CardBody>
          </Card>
        )}
      </Flex>
    );
<<<<<<< HEAD
  };

  // Función para determinar color de estado
  const getEstadoColor = (estado: string) => {
    switch (estado) {
      case 'planificada': return 'yellow';
      case 'en_curso': return 'green';
      case 'finalizada': return 'blue';
      case 'cancelada': return 'red';
      default: return 'gray';
    }
  };
// Añadir esta función después de la función getEstadoColor existente
const getEstadoLabel = (estado: string): string => {
  switch (estado) {
    case 'planificada':
      return 'Planificada';
    case 'en_curso':
      return 'En curso';
    case 'finalizada':
      return 'Finalizada';
    case 'cancelada':
      return 'Cancelada';
    default:
      return estado;
  }
};
  // Añadir esta función auxiliar después de getEstadoColor
  // Sistema común para manejar actualizaciones
  const handleActualizacionActividad = async (
    id: string,
    dataToUpdate: Partial<Actividad>,
    successMessage: string,
    errorMessage: string,
    callback: () => void
  ) => {
    try {
      // Verificar si son enlaces para usar validación específica
      if ('enlacesWikiloc' in dataToUpdate || 'enlacesTopografias' in dataToUpdate || 
          'enlacesDrive' in dataToUpdate || 'enlacesWeb' in dataToUpdate) {
        const enlacesError = validateActividadEnlaces(dataToUpdate);
        if (enlacesError) {
          toast({
            title: "Error en enlaces",
            description: enlacesError,
            status: "error",
            duration: 5000,
            isClosable: true,
          });
          return;
        }
      }
      
      // Si el update incluye fechas y la actividad no está cancelada, actualizar el estado automáticamente
      if (('fechaInicio' in dataToUpdate || 'fechaFin' in dataToUpdate) && actividad?.estado !== 'cancelada') {
        const fechaInicio = 'fechaInicio' in dataToUpdate ? 
          dataToUpdate.fechaInicio : actividad?.fechaInicio;
        const fechaFin = 'fechaFin' in dataToUpdate ? 
          dataToUpdate.fechaFin : actividad?.fechaFin;
        
        if (fechaInicio && fechaFin) {
          dataToUpdate.estado = determinarEstadoActividad(fechaInicio, fechaFin, actividad?.estado);
        }
      }

      // Preprocesar enlaces para asegurar arrays
      if ('enlacesWikiloc' in dataToUpdate && !dataToUpdate.enlacesWikiloc) {
        dataToUpdate.enlacesWikiloc = [];
      }
      if ('enlacesTopografias' in dataToUpdate && !dataToUpdate.enlacesTopografias) {
        dataToUpdate.enlacesTopografias = [];
      }
      if ('enlacesDrive' in dataToUpdate && !dataToUpdate.enlacesDrive) {
        dataToUpdate.enlacesDrive = [];
      }
      if ('enlacesWeb' in dataToUpdate && !dataToUpdate.enlacesWeb) {
        dataToUpdate.enlacesWeb = [];
      }
=======
  }
>>>>>>> 9e13ef1c

  function renderMaterialTab() {
    return (
      <Card>
        <CardBody>
          <Flex justify="space-between" align="center" mb={4}>
            <Heading size="md">Material necesario</Heading>
            {puedeEditar && !editingMaterial && actividad.materiales && actividad.materiales.length > 0 && (
              <Button 
                colorScheme="brand" 
                size="sm"
                leftIcon={<FiPackage />}
                onClick={() => navigate(`/activities/${id}/material`)}
              >
                Gestionar préstamo
              </Button>
            )}
          </Flex>

          {editingMaterial ? (
            <MaterialEditor 
              data={actividad} 
              onSave={(materiales) => {
                updateMaterial(materiales);
                setEditingMaterial(false);
              }}
              onCancel={() => setEditingMaterial(false)}
              mostrarBotones={false}
            />
          ) : (
            <>
              <Flex justify="space-between" align="center" mb={4}>
                <Text>Material necesario para esta actividad:</Text>
                {puedeEditar && (
                  <Button 
                    size="sm" 
                    leftIcon={<FiEdit />}
                    onClick={() => setEditingMaterial(true)}
                  >
                    Editar material
                  </Button>
                )}
              </Flex>

              {actividad.materiales && actividad.materiales.length > 0 ? (
                <List spacing={3}>
                  {actividad.materiales.map((material, index) => (
                    <ListItem key={index}>
                      <Flex justify="space-between">
                        <Text>{material.nombre}</Text>
                        <Badge colorScheme="brand">Cantidad: {material.cantidad}</Badge>
                      </Flex>
                    </ListItem>
                  ))}
                </List>
              ) : (
                <Text>No se ha especificado material para esta actividad.</Text>
              )}
            </>
          )}
        </CardBody>
      </Card>
    );
  }

  function renderEnlacesTab() {
    return (
      <Flex direction="column" gap={4}>
        <Flex justify="space-between" align="center">
          <Heading size="md">Enlaces ({totalEnlaces})</Heading>
        </Flex>

        {editingEnlaces ? (
          <EnlacesEditor
            data={actividad}
            onSave={(enlaces) => {
              updateEnlaces(enlaces);
              setEditingEnlaces(false);
            }}
            onCancel={() => setEditingEnlaces(false)}
          />
        ) : (
          <Card>
            <CardBody>
              <Flex justify="space-between" align="center" mb={4}>
                <Text>Enlaces relacionados con esta actividad:</Text>
                {puedeEditar && (
                  <Button 
                    size="sm" 
                    leftIcon={<FiEdit />}
                    onClick={() => setEditingEnlaces(true)}
                  >
                    Editar enlaces
                  </Button>
                )}
              </Flex>

              {/* Enlaces Wikiloc */}
              <Heading size="sm" mb={2}>Enlaces Wikiloc</Heading>
              {actividad.enlacesWikiloc?.length ? (
                <List spacing={2} mb={4}>
                  {actividad.enlacesWikiloc.map((enlace, index) => (
                    <ListItem key={index}>
                      <Button
                        as="a"
                        href={enlace.url}
                        target="_blank"
                        rel="noopener noreferrer"
                        leftIcon={<FiGlobe />}
                        variant="link"
                        colorScheme="blue"
                      >
                        {enlace.url}
                      </Button>
                    </ListItem>
                  ))}
                </List>
              ) : (
                <Text fontSize="sm" color="gray.500" mb={4}>No hay enlaces de Wikiloc</Text>
              )}

              {/* Enlaces Topografías */}
              <Heading size="sm" mb={2}>Enlaces Topografías</Heading>
              {actividad.enlacesTopografias?.length ? (
                <List spacing={2} mb={4}>
                  {actividad.enlacesTopografias.map((enlace, index) => (
                    <ListItem key={index}>
                      <Button
                        as="a"
                        href={enlace}
                        target="_blank"
                        rel="noopener noreferrer"
                        leftIcon={<FiGlobe />}
                        variant="link"
                        colorScheme="blue"
                      >
                        {enlace}
                      </Button>
                    </ListItem>
                  ))}
                </List>
              ) : (
                <Text fontSize="sm" color="gray.500" mb={4}>No hay enlaces de topografías</Text>
              )}

              {/* Enlaces Drive */}
              <Heading size="sm" mb={2}>Enlaces Google Drive</Heading>
              {actividad.enlacesDrive?.length ? (
                <List spacing={2} mb={4}>
                  {actividad.enlacesDrive.map((enlace, index) => (
                    <ListItem key={index}>
                      <Button
                        as="a"
                        href={enlace}
                        target="_blank"
                        rel="noopener noreferrer"
                        leftIcon={<FiGlobe />}
                        variant="link"
                        colorScheme="blue"
                      >
                        {enlace}
                      </Button>
                    </ListItem>
                  ))}
                </List>
              ) : (
                <Text fontSize="sm" color="gray.500" mb={4}>No hay enlaces de Google Drive</Text>
              )}

              {/* Enlaces Web */}
              <Heading size="sm" mb={2}>Enlaces Web</Heading>
              {actividad.enlacesWeb?.length ? (
                <List spacing={2}>
                  {actividad.enlacesWeb.map((enlace, index) => (
                    <ListItem key={index}>
                      <Button
                        as="a"
                        href={enlace}
                        target="_blank"
                        rel="noopener noreferrer"
                        leftIcon={<FiGlobe />}
                        variant="link"
                        colorScheme="blue"
                      >
                        {enlace}
                      </Button>
                    </ListItem>
                  ))}
                </List>
              ) : (
                <Text fontSize="sm" color="gray.500">No hay enlaces web</Text>
              )}

              {totalEnlaces === 0 && (
                <Text>No hay enlaces registrados para esta actividad.</Text>
              )}
            </CardBody>
          </Card>
        )}
      </Flex>
    );
  }

  return (
    <DashboardLayout title={actividad?.nombre || "Detalles de actividad"}>
      {loading ? (
        <Center p={10}>
          <Spinner size="xl" color="brand.500" />
        </Center>
      ) : error ? (
        <Alert status="error">
          <AlertIcon />
          {error}
        </Alert>
      ) : actividad ? (
        <Box maxW="1200px" mx="auto">
          {/* Encabezado con información principal */}
<<<<<<< HEAD
          <Card mb={6} borderLeft="8px solid" borderColor={`${getEstadoColor(actividad.estado)}.500`}>
            <CardBody>
              <Flex direction={{ base: "column", md: "row" }} justify="space-between" wrap="wrap">
                <Box mb={{ base: 4, md: 0 }}>
                  <Heading as="h1" size="lg">
                    {actividad.nombre}
                    {actividad.lugar && (
                      <Text as="span" fontWeight="normal" fontSize="md" ml={1}>
                        ({actividad.lugar})
                      </Text>
                    )}
                  </Heading>
                  
                  <Flex align="center" mt={2}>
                    <FiCalendar style={{ marginRight: '8px' }} />
                    <Text>
                      {formatDate(actividad.fechaInicio)} 
                      {actividad.fechaFin && (
                        <> → {formatDate(actividad.fechaFin)}</>
                      )}
                    </Text>
                  </Flex>
                </Box>
                
                <Box>
                  <Flex wrap="wrap" gap={2}>
                    <IconBadge 
                      icon={
                        actividad.estado === 'planificada' ? FiClock :
                        actividad.estado === 'en_curso' ? FiCheckCircle :
                        actividad.estado === 'finalizada' ? FiCheckCircle :
                        FiXCircle
                      } 
                      label={getEstadoLabel(actividad.estado)} 
                      color={getEstadoColor(actividad.estado)} 
                      size={5} 
                    />
                    
                    {actividad.tipo?.map(tipo => (
                      <IconBadge key={tipo} icon={FiCheckCircle} label={tipo} color="blue" size={5} />
                    ))}
                    
                    {actividad.dificultad && (
                      <IconBadge 
                        icon={
                          actividad.dificultad === 'baja' ? FiCheckCircle :
                          actividad.dificultad === 'media' ? FiClock :
                          FiAlertCircle
                        } 
                        label={`Dificultad: ${actividad.dificultad}`} 
                        color={
                          actividad.dificultad === 'baja' ? 'green' :
                          actividad.dificultad === 'media' ? 'blue' :
                          'orange'
                        } 
                        size={5} 
                      />
                    )}
                  </Flex>
                  
                  {esResponsable() && actividad.estado !== 'cancelada' && actividad.estado !== 'finalizada' && (
                    <Button 
                      leftIcon={<Icon as={FiX} />}
                      size="sm" 
                      colorScheme="red" 
                      variant="outline" 
                      mt={3}
                      onClick={() => setIsConfirmOpen(true)}
                    >
                      Cancelar actividad
                    </Button>
                  )}
                </Box>
              </Flex>
            </CardBody>
          </Card>
=======
          <ActividadPageHeader
            actividad={actividad}
            formatDate={formatDate}
            getEstadoColor={getEstadoColor}
            esResponsable={esResponsable}
            onCancelarActividad={() => setIsConfirmOpen(true)}
          />
>>>>>>> 9e13ef1c
          
          {/* Pestañas con información detallada */}
          <Tabs index={activeTabIndex} onChange={handleTabChange} variant="soft-rounded" colorScheme="brand">
            <TabList mb={4}>
              <Tab>Información</Tab>
              <Tab>Participantes ({participantes.length})</Tab>
              <Tab>Material ({actividad.materiales?.length || 0})</Tab>
              <Tab>Enlaces ({totalEnlaces})</Tab>
            </TabList>

            <TabPanels>
              <TabPanel>
                {renderInfoTab()}
              </TabPanel>
              
              <TabPanel>
                {renderParticipantesTab()}
              </TabPanel>
              
              <TabPanel>
                {renderMaterialTab()}
              </TabPanel>
              
              <TabPanel>
                {renderEnlacesTab()}
              </TabPanel>
            </TabPanels>
          </Tabs>
          
          {/* Botones de acción */}
          <Box pt={4} pb={2} borderTop="1px" borderColor="gray.200" width="100%" mt={4}>
            <Flex justify="space-between" align="center">
              <Button
                leftIcon={<FiArrowLeft />}
                onClick={() => {
                  if (editingInfo || editingParticipantes || editingMaterial || editingEnlaces) {
                    setEditingInfo(false);
                    setEditingParticipantes(false);
                    setEditingMaterial(false);
                    setEditingEnlaces(false);
                  } else {
                    navigate('/activities');
                  }
                }}
              >
                {editingInfo || editingParticipantes || editingMaterial || editingEnlaces ? 'Cancelar' : 'Volver'}
              </Button>

              <HStack spacing={2}>
                {actividad.estado !== 'cancelada' && actividad.estado !== 'finalizada' && (
                  <>
                    {!addedToCalendar && (
                      <Button
                        onClick={handleAddToCalendar}
                        colorScheme="blue"
                      >
                        Añadir al calendario
                      </Button>
                    )}
                    
                    {esResponsable && actividad.estado === 'en_curso' && (
                      <Button
                        onClick={handleFinalizarActividad}
                        colorScheme="green"
                      >
                        Finalizar actividad
                      </Button>
                    )}
                  </>
                )}
                
                {/* Botón de guardar cambios cuando estamos editando */}
                {(editingInfo || editingParticipantes || editingMaterial || editingEnlaces) && (
                  <Button
                    leftIcon={<FiSave />}
                    colorScheme="brand"
                    onClick={handleSaveChanges}
                    isLoading={isSaving}
                  >
                    Guardar {
                      editingInfo ? 'información' : 
                      editingParticipantes ? 'participantes' : 
                      editingMaterial ? 'material' : 'enlaces'
                    }
                  </Button>
                )}
              </HStack>
            </Flex>
          </Box>
        </Box>
      ) : (
        <Alert status="warning">
          <AlertIcon />
          No se encontró la actividad solicitada
        </Alert>
      )}

      {/* Diálogo de confirmación para cancelar actividad */}
      <AlertDialog
        isOpen={isConfirmOpen}
        leastDestructiveRef={cancelRef}
        onClose={() => setIsConfirmOpen(false)}
      >
        <AlertDialogOverlay>
          <AlertDialogContent>
            <AlertDialogHeader fontSize="lg" fontWeight="bold">
              Cancelar actividad
            </AlertDialogHeader>

            <AlertDialogBody>
              ¿Estás seguro de que deseas cancelar esta actividad? 
              Esta acción no se puede deshacer.
            </AlertDialogBody>

            <AlertDialogFooter>
              <Button ref={cancelRef} onClick={() => setIsConfirmOpen(false)}>
                No, volver
              </Button>
              <Button 
                colorScheme="red" 
                onClick={() => {
                  if (id) {
                    updateInfo({ estado: 'cancelada' });
                    setIsConfirmOpen(false);
                    toast({
                      title: "Actividad cancelada",
                      description: "La actividad ha sido cancelada correctamente",
                      status: "warning",
                      duration: 3000
                    });
                  }
                }} 
                ml={3}
              >
                Sí, cancelar actividad
              </Button>
            </AlertDialogFooter>
          </AlertDialogContent>
        </AlertDialogOverlay>
      </AlertDialog>
    </DashboardLayout>
  );
};

export default ActividadPage;<|MERGE_RESOLUTION|>--- conflicted
+++ resolved
@@ -8,7 +8,7 @@
   AlertDialogHeader, AlertDialogContent, AlertDialogOverlay, useToast,
   Tabs, TabList, Tab, TabPanels, TabPanel
 } from '@chakra-ui/react';
-<<<<<<< HEAD
+
 import { CalendarIcon, ExternalLinkIcon, DownloadIcon, LinkIcon, CheckIcon } from '@chakra-ui/icons';
 import { 
   FiCalendar, FiUsers, FiMapPin, FiFileText, FiLink, FiMessageSquare, FiEdit, FiArrowLeft, FiChevronLeft, FiChevronRight, FiSave, FiX, 
@@ -16,10 +16,8 @@
   FiXCircle, FiAlertCircle 
 } from 'react-icons/fi';
 import IconBadge from '../../components/common/IconBadge';
-=======
 import { FiEdit, FiPackage, FiGlobe, FiArrowLeft, FiSave } from 'react-icons/fi';
 import { useAuth } from '../../contexts/AuthContext';
->>>>>>> 9e13ef1c
 import DashboardLayout from '../../components/layouts/DashboardLayout';
 import InfoEditor from '../../components/actividades/InfoEditor';
 import ParticipantesEditor from '../../components/actividades/ParticipantesEditor';
@@ -306,7 +304,7 @@
         )}
       </Flex>
     );
-<<<<<<< HEAD
+
   };
 
   // Función para determinar color de estado
@@ -385,9 +383,9 @@
       if ('enlacesWeb' in dataToUpdate && !dataToUpdate.enlacesWeb) {
         dataToUpdate.enlacesWeb = [];
       }
-=======
+
   }
->>>>>>> 9e13ef1c
+
 
   function renderMaterialTab() {
     return (
@@ -605,7 +603,7 @@
       ) : actividad ? (
         <Box maxW="1200px" mx="auto">
           {/* Encabezado con información principal */}
-<<<<<<< HEAD
+
           <Card mb={6} borderLeft="8px solid" borderColor={`${getEstadoColor(actividad.estado)}.500`}>
             <CardBody>
               <Flex direction={{ base: "column", md: "row" }} justify="space-between" wrap="wrap">
@@ -682,7 +680,6 @@
               </Flex>
             </CardBody>
           </Card>
-=======
           <ActividadPageHeader
             actividad={actividad}
             formatDate={formatDate}
@@ -690,7 +687,7 @@
             esResponsable={esResponsable}
             onCancelarActividad={() => setIsConfirmOpen(true)}
           />
->>>>>>> 9e13ef1c
+
           
           {/* Pestañas con información detallada */}
           <Tabs index={activeTabIndex} onChange={handleTabChange} variant="soft-rounded" colorScheme="brand">
